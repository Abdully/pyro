from __future__ import absolute_import, division, print_function

import numbers

import torch
from torch.distributions import constraints

from pyro.distributions.torch_distribution import TorchDistribution
from pyro.distributions.util import sum_rightmost


class Delta(TorchDistribution):
    """
    Degenerate discrete distribution (a single point).

    Discrete distribution that assigns probability one to the single element in
    its support. Delta distribution parameterized by a random choice should not
    be used with MCMC based inference, as doing so produces incorrect results.

    :param torch.Tensor v: The single support element.
    :param torch.Tensor log_density: An optional density for this Delta. This
        is useful to keep the class of :class:`Delta` distributions closed
        under differentiable transformation.
    :param int event_dim: Optional event dimension, defaults to zero.
    """
    has_rsample = True
    arg_constraints = {'v': constraints.real, 'log_density': constraints.real}
    support = constraints.real

    def __init__(self, v, log_density=0.0, event_dim=0, validate_args=None):
        if event_dim > v.dim():
            raise ValueError('Expected event_dim <= v.dim(), actual {} vs {}'.format(event_dim, v.dim()))
        batch_dim = v.dim() - event_dim
        batch_shape = v.shape[:batch_dim]
        event_shape = v.shape[batch_dim:]
        if isinstance(log_density, numbers.Number):
            log_density = v.new_empty(batch_shape).fill_(log_density)
        elif log_density.shape != batch_shape:
            raise ValueError('Expected log_density.shape = {}, actual {}'.format(
                log_density.shape, batch_shape))
        self.v = v
        self.log_density = log_density
        super(Delta, self).__init__(batch_shape, event_shape, validate_args=validate_args)

    def expand(self, batch_shape, _instance=None):
        new = self._get_checked_instance(Delta, _instance)
        batch_shape = torch.Size(batch_shape)
        new.v = self.v.expand(batch_shape + self.event_shape)
        new.log_density = self.log_density.expand(batch_shape)
        super(Delta, new).__init__(batch_shape, self.event_shape, validate_args=False)
        new._validate_args = self._validate_args
        return new

    def rsample(self, sample_shape=torch.Size()):
        shape = sample_shape + self.v.shape
        return self.v.expand(shape)

    def log_prob(self, x):
        v = self.v.expand(self.shape())
<<<<<<< HEAD
        log_prob = (x == v).type(x.dtype).log().to(x.device)
=======
        log_prob = (x == v).type(x.dtype).log()
>>>>>>> 31290592
        log_prob = sum_rightmost(log_prob, self.event_dim)
        return log_prob + self.log_density

    @property
    def mean(self):
        return self.v

    @property
    def variance(self):
        return torch.zeros_like(self.v)<|MERGE_RESOLUTION|>--- conflicted
+++ resolved
@@ -57,11 +57,7 @@
 
     def log_prob(self, x):
         v = self.v.expand(self.shape())
-<<<<<<< HEAD
-        log_prob = (x == v).type(x.dtype).log().to(x.device)
-=======
         log_prob = (x == v).type(x.dtype).log()
->>>>>>> 31290592
         log_prob = sum_rightmost(log_prob, self.event_dim)
         return log_prob + self.log_density
 
