from __future__ import absolute_import, division, print_function

from collections import namedtuple

import torch

import pyro
import pyro.distributions as dist
from pyro.ops.integrator import single_step_velocity_verlet
from pyro.util import torch_isnan

from pyro.infer.mcmc.hmc import HMC

# sum_accept_probs and num_proposals are used to calculate
# the statistic accept_prob for Dual Averaging scheme;
# z_left_grads and z_right_grads are kept to avoid recalculating
# grads at left and right leaves
_TreeInfo = namedtuple("TreeInfo", ["z_left", "r_left", "z_left_grads",
                                    "z_right", "r_right", "z_right_grads",
                                    "z_proposal", "size", "turning", "diverging",
                                    "sum_accept_probs", "num_proposals"])


class NUTS(HMC):
    """
    No-U-Turn Sampler kernel, which provides an efficient and convenient way
    to run Hamiltonian Monte Carlo. The number of steps taken by the
    integrator is dynamically adjusted on each call to ``sample`` to ensure
    an optimal length for the Hamiltonian trajectory [1]. As such, the samples
    generated will typically have lower autocorrelation than those generated
    by the :class:`~pyro.infer.mcmc.HMC` kernel. Optionally, the NUTS kernel
    also provides the ability to adapt step size during the warmup phase.

    Refer to the `baseball example <https://github.com/uber/pyro/blob/dev/examples/baseball.py>`_
    to see how to do Bayesian inference in Pyro using NUTS.

    **References**

    [1] `The No-U-turn sampler: adaptively setting path lengths in Hamiltonian Monte Carlo`,
    Matthew D. Hoffman, and Andrew Gelman.
    [2] `A Conceptual Introduction to Hamiltonian Monte Carlo`, Michael Betancourt
    [3] `Slice Sampling`, Radford M. Neal

    :param model: Python callable containing Pyro primitives.
    :param float step_size: Determines the size of a single step taken by the
        verlet integrator while computing the trajectory using Hamiltonian
        dynamics. If not specified, it will be set to 1.
    :param bool adapt_step_size: A flag to decide if we want to adapt step_size
        during warm-up phase using Dual Averaging scheme.
    :param dict transforms: Optional dictionary that specifies a transform
        for a sample site with constrained support to unconstrained space. The
        transform should be invertible, and implement `log_abs_det_jacobian`.
        If not specified and the model has sites with constrained support,
        automatic transformations will be applied, as specified in
        :mod:`torch.distributions.constraint_registry`.
    :param int max_iarange_nesting: Optional bound on max number of nested
        :func:`pyro.iarange` contexts. This is required if model contains
        discrete sample sites that can be enumerated over in parallel.
<<<<<<< HEAD
    :param bool jit_compile: Optional parameter denoting whether to use
        the PyTorch JIT to trace the log density computation, and use this
        optimized executable trace in the integrator.
=======
    :param bool experimental_use_einsum: Whether to use an einsum operation
        to evaluat log pdf for the model trace. No-op unless the trace has
        discrete sample sites. This flag is experimental and will most likely
        be removed in a future release.
>>>>>>> 799a3b0a

    Example:

        >>> true_coefs = torch.tensor([1., 2., 3.])
        >>> data = torch.randn(2000, 3)
        >>> dim = 3
        >>> labels = dist.Bernoulli(logits=(true_coefs * data).sum(-1)).sample()
        >>>
        >>> def model(data):
        ...     coefs_mean = torch.zeros(dim)
        ...     coefs = pyro.sample('beta', dist.Normal(coefs_mean, torch.ones(3)))
        ...     y = pyro.sample('y', dist.Bernoulli(logits=(coefs * data).sum(-1)), obs=labels)
        ...     return y
        >>>
        >>> nuts_kernel = NUTS(model, adapt_step_size=True)
        >>> mcmc_run = MCMC(nuts_kernel, num_samples=500, warmup_steps=300).run(data)
        >>> posterior = EmpiricalMarginal(mcmc_run, 'beta')
        >>> posterior.mean  # doctest: +SKIP
        tensor([ 0.9221,  1.9464,  2.9228])
    """

    def __init__(self,
                 model,
                 step_size=None,
                 adapt_step_size=False,
                 transforms=None,
                 max_iarange_nesting=float("inf"),
<<<<<<< HEAD
                 jit_compile=False):
=======
                 experimental_use_einsum=False):
>>>>>>> 799a3b0a
        super(NUTS, self).__init__(model,
                                   step_size,
                                   adapt_step_size=adapt_step_size,
                                   transforms=transforms,
                                   max_iarange_nesting=max_iarange_nesting,
<<<<<<< HEAD
                                   jit_compile=jit_compile)
=======
                                   experimental_use_einsum=experimental_use_einsum)
>>>>>>> 799a3b0a

        self._max_tree_depth = 10  # from Stan
        # There are three conditions to stop doubling process:
        #     + Tree is becoming too big.
        #     + The trajectory is making a U-turn.
        #     + The probability of the states becoming negligible: p(z, r) << u,
        # here u is the "slice" variable introduced at the `self.sample(...)` method.
        # Denote E_p = -log p(z, r), E_u = -log u, the third condition is equivalent to
        #     sliced_energy := E_p - E_u >= some constant =: max_sliced_energy.
        # This also suggests the notion "diverging" in the implemenation:
        #     when the energy E_p diverges from E_u too much, we stop doubling.
        # Here, as suggested in [1], we set dE_max = 1000.
        self._max_sliced_energy = 1000

    def _is_turning(self, z_left, r_left, z_right, r_right):
        diff_left = 0
        diff_right = 0
        for name in self._r_dist:
            dz = z_right[name] - z_left[name]
            diff_left += (dz * r_left[name]).sum()
            diff_right += (dz * r_right[name]).sum()
        return diff_left < 0 or diff_right < 0

    def _build_basetree(self, z, r, z_grads, log_slice, direction, energy_current):
        step_size = self.step_size if direction == 1 else -self.step_size
        z_new, r_new, z_grads, potential_energy = single_step_velocity_verlet(
            z, r, self._potential_energy, step_size, z_grads=z_grads)
        energy_new = potential_energy + self._kinetic_energy(r_new)
        sliced_energy = energy_new + log_slice

        # As a part of the slice sampling process (see below), along the trajectory
        #     we eliminate states which p(z, r) < u, or dE > 0.
        # Due to this elimination (and stop doubling conditions),
        #     the size of binary tree might not equal to 2^tree_depth.
        tree_size = 1 if sliced_energy <= 0 else 0
        # Special case: Set diverging to True and accept prob to 0 if the
        # diverging trajectory returns `NaN` energy (e.g. in the case of
        # evaluating log prob of a value simulated using a large step size
        # for a constrained sample site).
        if torch_isnan(energy_new):
            diverging = True
            accept_prob = energy_new.new_tensor(0.0)
        else:
            diverging = (sliced_energy >= self._max_sliced_energy)
            delta_energy = energy_new - energy_current
            accept_prob = (-delta_energy).exp().clamp(max=1.0)
        return _TreeInfo(z_new, r_new, z_grads, z_new, r_new, z_grads,
                         z_new, tree_size, False, diverging, accept_prob, 1)

    def _build_tree(self, z, r, z_grads, log_slice, direction, tree_depth, energy_current):
        if tree_depth == 0:
            return self._build_basetree(z, r, z_grads, log_slice, direction, energy_current)

        # build the first half of tree
        half_tree = self._build_tree(z, r, z_grads, log_slice,
                                     direction, tree_depth-1, energy_current)
        z_proposal = half_tree.z_proposal

        # Check conditions to stop doubling. If we meet that condition,
        #     there is no need to build the other tree.
        if half_tree.turning or half_tree.diverging:
            return half_tree

        # Else, build remaining half of tree.
        # If we are going to the right, start from the right leaf of the first half.
        if direction == 1:
            z = half_tree.z_right
            r = half_tree.r_right
            z_grads = half_tree.z_right_grads
        else:  # otherwise, start from the left leaf of the first half
            z = half_tree.z_left
            r = half_tree.r_left
            z_grads = half_tree.z_left_grads
        other_half_tree = self._build_tree(z, r, z_grads, log_slice,
                                           direction, tree_depth-1, energy_current)

        tree_size = half_tree.size + other_half_tree.size
        sum_accept_probs = half_tree.sum_accept_probs + other_half_tree.sum_accept_probs
        num_proposals = half_tree.num_proposals + other_half_tree.num_proposals

        # Under the slice sampling process, a proposal for z is uniformly picked.
        # The probability of that proposal belongs to which half of tree
        #     is computed based on the sizes of each half.
        # For the special case that the sizes of each half are both 0,
        #     we choose the proposal from the first half
        #     (any is fine, because the probability of picking it at the end is 0!).
        if tree_size != 0:
            other_half_tree_prob = other_half_tree.size / tree_size
            is_other_half_tree = pyro.sample("is_other_halftree",
                                             dist.Bernoulli(probs=torch.ones(1) * other_half_tree_prob))
            if int(is_other_half_tree.item()) == 1:
                z_proposal = other_half_tree.z_proposal

        # leaves of the full tree are determined by the direction
        if direction == 1:
            z_left = half_tree.z_left
            r_left = half_tree.r_left
            z_left_grads = half_tree.z_left_grads
            z_right = other_half_tree.z_right
            r_right = other_half_tree.r_right
            z_right_grads = other_half_tree.z_right_grads
        else:
            z_left = other_half_tree.z_left
            r_left = other_half_tree.r_left
            z_left_grads = other_half_tree.z_left_grads
            z_right = half_tree.z_right
            r_right = half_tree.r_right
            z_right_grads = half_tree.z_right_grads

        # We already check if first half tree is turning. Now, we check
        #     if the other half tree or full tree are turning.
        turning = other_half_tree.turning or self._is_turning(z_left, r_left, z_right, r_right)

        # The divergence is checked by the second half tree (the first half is already checked).
        diverging = other_half_tree.diverging

        return _TreeInfo(z_left, r_left, z_left_grads, z_right, r_right, z_right_grads, z_proposal,
                         tree_size, turning, diverging, sum_accept_probs, num_proposals)

    def sample(self, trace):
        z = {name: node["value"].detach() for name, node in self._iter_latent_nodes(trace)}
        # automatically transform `z` to unconstrained space, if needed.
        for name, transform in self.transforms.items():
            z[name] = transform(z[name])
        r = {name: pyro.sample("r_{}_t={}".format(name, self._t), self._r_dist[name])
             for name in self._r_dist}
        energy_current = self._energy(z, r)

        # Ideally, following a symplectic integrator trajectory, the energy is constant.
        # In that case, we can sample the proposal uniformly, and there is no need to use "slice".
        # However, it is not the case for real situation: there are errors during the computation.
        # To deal with that problem, as in [1], we introduce an auxiliary "slice" variable (denoted by u).
        # The sampling process goes as follows:
        #     first sampling u from initial state (z_0, r_0) according to u ~ Uniform(0, p(z_0, r_0)),
        #     then sampling state (z, r) from the integrator trajectory according to
        #         (z, r) ~ Uniform({(z', r') in trajectory | p(z', r') >= u}).
        #
        # For more information about slice sampling method, see [3].
        # For another version of NUTS which uses multinomial sampling instead of slice sampling, see
        # [2].

        # Rather than sampling the slice variable from `Uniform(0, exp(-energy))`, we can
        # sample log_slice directly using `energy`, so as to avoid potential underflow or
        # overflow issues ([2]).
        slice_exp_term = pyro.sample("slicevar_exp_t={}".format(self._t),
                                     dist.Exponential(energy_current.new_tensor(1.)))
        log_slice = -energy_current - slice_exp_term

        z_left = z_right = z
        r_left = r_right = r
        z_left_grads = z_right_grads = None
        tree_size = 1
        accepted = False

        # Temporarily disable distributions args checking as
        # NaNs are expected during step size adaptation.
        dist_arg_check = False if self._adapt_phase else pyro.distributions.is_validation_enabled()
        with dist.validation_enabled(dist_arg_check):
            # doubling process, stop when turning or diverging
            for tree_depth in range(self._max_tree_depth + 1):
                direction = pyro.sample("direction_t={}_treedepth={}".format(self._t, tree_depth),
                                        dist.Bernoulli(probs=torch.ones(1) * 0.5))
                direction = int(direction.item())
                if direction == 1:  # go to the right, start from the right leaf of current tree
                    new_tree = self._build_tree(z_right, r_right, z_right_grads, log_slice,
                                                direction, tree_depth, energy_current)
                    # update leaf for the next doubling process
                    z_right = new_tree.z_right
                    r_right = new_tree.r_right
                    z_right_grads = new_tree.z_right_grads
                else:  # go the the left, start from the left leaf of current tree
                    new_tree = self._build_tree(z_left, r_left, z_left_grads, log_slice,
                                                direction, tree_depth, energy_current)
                    z_left = new_tree.z_left
                    r_left = new_tree.r_left
                    z_left_grads = new_tree.z_left_grads

                if new_tree.turning or new_tree.diverging:  # stop doubling
                    break

                rand = pyro.sample("rand_t={}_treedepth={}".format(self._t, tree_depth),
                                   dist.Uniform(torch.zeros(1), torch.ones(1)))
                if rand < new_tree.size / tree_size:
                    accepted = True
                    z = new_tree.z_proposal

                if self._is_turning(z_left, r_left, z_right, r_right):  # stop doubling
                    break
                else:  # update tree_size
                    tree_size += new_tree.size

        if self._adapt_phase:
            accept_prob = new_tree.sum_accept_probs / new_tree.num_proposals
            self._adapt_step_size(accept_prob)

        if accepted:
            self._accept_cnt += 1
        self._t += 1
        # get trace with the constrained values for `z`.
        for name, transform in self.transforms.items():
            z[name] = transform.inv(z[name])
        return self._get_trace(z)<|MERGE_RESOLUTION|>--- conflicted
+++ resolved
@@ -56,16 +56,13 @@
     :param int max_iarange_nesting: Optional bound on max number of nested
         :func:`pyro.iarange` contexts. This is required if model contains
         discrete sample sites that can be enumerated over in parallel.
-<<<<<<< HEAD
     :param bool jit_compile: Optional parameter denoting whether to use
         the PyTorch JIT to trace the log density computation, and use this
         optimized executable trace in the integrator.
-=======
     :param bool experimental_use_einsum: Whether to use an einsum operation
         to evaluat log pdf for the model trace. No-op unless the trace has
         discrete sample sites. This flag is experimental and will most likely
         be removed in a future release.
->>>>>>> 799a3b0a
 
     Example:
 
@@ -93,21 +90,15 @@
                  adapt_step_size=False,
                  transforms=None,
                  max_iarange_nesting=float("inf"),
-<<<<<<< HEAD
-                 jit_compile=False):
-=======
+                 jit_compile=False,
                  experimental_use_einsum=False):
->>>>>>> 799a3b0a
         super(NUTS, self).__init__(model,
                                    step_size,
                                    adapt_step_size=adapt_step_size,
                                    transforms=transforms,
                                    max_iarange_nesting=max_iarange_nesting,
-<<<<<<< HEAD
-                                   jit_compile=jit_compile)
-=======
+                                   jit_compile=jit_compile,
                                    experimental_use_einsum=experimental_use_einsum)
->>>>>>> 799a3b0a
 
         self._max_tree_depth = 10  # from Stan
         # There are three conditions to stop doubling process:
