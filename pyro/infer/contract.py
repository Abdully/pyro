from __future__ import absolute_import, division, print_function

from abc import ABCMeta, abstractmethod
from collections import OrderedDict, defaultdict

import torch
from opt_einsum import shared_intermediates
from six import add_metaclass

from pyro.distributions.util import broadcast_shape
from pyro.ops.einsum import contract
from pyro.ops.sumproduct import logsumproductexp


@add_metaclass(ABCMeta)
class TensorRing(object):
    """
    Abstract tensor ring class.

    Each tensor ring class has a notion of ``dims`` that can be sum-contracted
    out, and a notion of ``ordinal`` that represents a set of batch dimensions
    that can be broadcasted-up or product-contracted out.
    Implementations should cache intermediate results to be compatible with
    :func:`~opt_einsum.shared_intermediates`.

    :param dict cache: an optional :func:`~opt_einsum.shared_intermediates`
        cache.
    """
    def __init__(self, cache=None):
        self._cache = {} if cache is None else cache

    def _save_tensor(self, tensor):
        """
        Saves a tensor in the cache so that ``id(tensor)`` can be used as a
        key in the cache without risk if the id being recycled.
        """
        self._cache['tensor', id(tensor)] = tensor

    @abstractmethod
    def dims(self, term):
        """
        Returns an iterable of nontrivial dims associted with this term.
        Derived classes may use any hashable type for dims.
        """
        raise NotImplementedError

    @abstractmethod
    def sumproduct(self, terms, dims):
        """
        Multiply all ``terms`` together, then sum-contract out all ``dims``
        from the result.

        :param list terms: a list of tensors
        :dims: an iterable of dims
        """
        raise NotImplementedError

    @abstractmethod
    def product(self, term, ordinal):
        """
        Product-contract the given ``term`` along any batch dimensions
        present in given ``ordinal``.

        :param torch.Tensor term: the term to contract
        :param frozenset ordinal: an ordinal specifying batch context
        """
        raise NotImplementedError

    @abstractmethod
    def broadcast(self, tensor, ordinal):
        """
        Broadcast the given ``term`` by expanding along any batch dimensions
        present in ``ordinal`` but not ``term``.

        :param torch.Tensor term: the term to expand
        :param frozenset ordinal: an ordinal specifying batch context
        """
        raise NotImplementedError


class UnpackedLogRing(TensorRing):
    """
    Tensor Ring defined by high-dimensional unpacked tensors in log space.

    Tensor values are in log units, so ``sum`` is implemented as ``logsumexp``,
    and ``product`` is implemented as ``sum``.
    Tensor shapes are typically wide with only a few nontrivial dimensions::

        torch.Size((7, 1, 1, 1, 1, 1, 3, 1, 1, 2))

    Dims are negative integers indexing into tensors shapes from the right.
    Ordinals are frozensets of ``CondIndepStackFrame``s.
    """
    def dims(self, term):
        return [d for d in range(-term.dim(), 0) if term.size(d) > 1]

    def sumproduct(self, terms, dims):
        key = 'sumproduct', frozenset(id(x) for x in terms), frozenset(dims)
        if key in self._cache:
            return self._cache[key]

        if dims:
            assert all(dim < 0 for dim in dims)
            shape = list(broadcast_shape(*set(x.shape for x in terms)))
            for dim in dims:
                shape[dim] = 1
            term = logsumproductexp(terms, tuple(shape))
        else:
            term = sum(terms)

        # Aggressively squeeze to improve sharing.
        while term.dim() and term.size(0) == 1:
            term = term.squeeze(0)
        self._save_tensor(term)
        self._cache[key] = term
        return term

    def product(self, term, ordinal):
        for frame in sorted(ordinal, key=lambda f: -f.dim):
            if -frame.dim <= term.dim() and term.size(frame.dim) != 1:
                key = 'product', id(term), frame.dim
                if key in self._cache:
                    term = self._cache[key]
                else:
                    self._save_tensor(term)
                    term = term.sum(frame.dim, keepdim=True)
                    self._cache[key] = term
        return term

    def broadcast(self, term, ordinal):
        shape = list(term.shape)
        for frame in ordinal:
            shape = [1] * (-frame.dim - len(shape)) + shape
            shape[frame.dim] = frame.size
        shape = torch.Size(shape)
        if term.shape == shape:
            return term
        key = 'broadcast', id(term), shape
        if key in self._cache:
            return self._cache[key]
        self._save_tensor(term)
        term = term.expand(shape)
        self._cache[key] = term
        return term


class PackedLogRing(TensorRing):
    """
    Tensor Ring of packed tensors with named dimensions in log space.

    Tensor values are in log units, so ``sum`` is implemented as ``logsumexp``,
    and ``product`` is implemented as ``sum``.
    Tensor dimensions are packed; to read the name of a tensor, call
    :meth:`dims`, which returns a string of dimension names aligned with the
    tensor's shape.

    Dims are characters (string or unicode).
    Ordinals are frozensets of characters.
    """
    def __init__(self, inputs, operands, cache=None):
        super(PackedLogRing, self).__init__(cache=cache)
        self._batch_size = {}
        for dims, term in zip(inputs, operands):
            self._save_tensor(term)
            self._cache['dims', id(term)] = dims
            for dim, size in zip(dims, term.shape):
                old = self._batch_size.setdefault(dim, size)
                if old != size:
                    raise ValueError(u"Dimension size mismatch at dim '{}': {} vs {}"
                                     .format(dim, size, old))

    def dims(self, term):
        return self._cache['dims', id(term)]

    def sumproduct(self, terms, dims):
        inputs = [self.dims(term) for term in terms]
        output = ''.join(sorted(set(''.join(inputs)) - set(dims)))
        equation = ','.join(inputs) + '->' + output
        term = contract(equation, *terms, backend='pyro.ops.einsum.torch_log')
        self._save_tensor(term)
        self._cache['dims', id(term)] = output
        return term

    def product(self, term, ordinal):
        dims = self.dims(term)
        for dim in sorted(ordinal, reverse=True):
            pos = dims.find(dim)
            if pos != -1:
                key = 'product', id(term), dim
                if key in self._cache:
                    term = self._cache[key]
                else:
                    self._save_tensor(term)
                    term = term.sum(pos)
                    dims = dims.replace(dim, '')
                    self._cache[key] = term
                    self._cache['dims', id(term)] = dims
        return term

    def broadcast(self, term, ordinal):
        dims = self.dims(term)
        missing_dims = ''.join(sorted(set(ordinal) - set(dims)))
        if missing_dims:
            key = 'broadcast', id(term), missing_dims
            if key in self._cache:
                term = self._cache[key]
            else:
                missing_shape = tuple(self._batch_size[dim] for dim in missing_dims)
                term = term.expand(missing_shape + term.shape)
                dims = missing_dims + dims
                self._cache[key] = term
                self._cache['dims', id(term)] = dims
        return term


def _check_tree_structure(tensor_tree):
    # Check for absence of diamonds, i.e. collider iaranges.
    # This is required to avoid loops in message passing.
    #
    # For example let f1, f2 be two CondIndepStackFrames, and consider
    # all nesting structures closed under intersection.
    # The following nesting structures are all valid:
    #
    #                 {f1}         {f2}           {}
    #                  |            |            /  \
    #  {f1,f2}      {f1,f2}      {f1,f2}      {f1}  {f2}
    #
    #           {}           {}           {}
    #            |            |            |
    #            |          {f1}          {f2}
    #            |            |            |
    #         {f1,f2}      {f1,f2}      {f1,f2}
    #
    # But the "diamond" nesting structure is invalid:
    #
    #         {}
    #        /  \
    #     {f1}  {f2}
    #        \  /
    #      {f1,f2}
    #
    # In this case the {f1,f2} context contains an enumerated variable that
    # depends on enumerated variables in both {f1} and {f2}.
    for t in tensor_tree:
        for u in tensor_tree:
            if not (u < t):
                continue
            for v in tensor_tree:
                if not (v < t):
                    continue
                if u <= v or v <= u:
                    continue
                left = ', '.join(sorted(getattr(f, 'name', str(f)) for f in u - v))
                right = ', '.join(sorted(getattr(f, 'name', str(f)) for f in v - u))
                raise ValueError("Expected tree-structured iarange nesting, but found "
                                 "dependencies on independent iarange sets [{}] and [{}]. "
                                 "Try converting one of the iaranges to an irange (but beware "
                                 "exponential cost in the size of that irange)"
                                 .format(left, right))


def _partition_terms(ring, terms, dims):
    """
    Given a list of terms and a set of contraction dims, partitions the terms
    up into sets that must be contracted together. By separating these
    components we avoid broadcasting. This function should be deterministic.

    This function should be deterministic and free of side effects.
    """
    # Construct a bipartite graph between terms and the dims in which they
    # are enumerated. This conflates terms and dims (tensors and ints).
    neighbors = OrderedDict([(t, []) for t in terms] + [(d, []) for d in sorted(dims)])
    for term in terms:
        for dim in ring.dims(term):
            if dim in dims:
                neighbors[term].append(dim)
                neighbors[dim].append(term)

    # Partition the bipartite graph into connected components for contraction.
    while neighbors:
        v, pending = neighbors.popitem()
        component = OrderedDict([(v, None)])  # used as an OrderedSet
        for v in pending:
            component[v] = None
        while pending:
            v = pending.pop()
            for v in neighbors.pop(v):
                if v not in component:
                    component[v] = None
                    pending.append(v)

        # Split this connected component into tensors and dims.
        component_terms = [v for v in component if isinstance(v, torch.Tensor)]
        component_dims = set(v for v in component if not isinstance(v, torch.Tensor))
        yield component_terms, component_dims


def _contract_component(ring, tensor_tree, sum_dims):
    """
    Contract out ``sum_dims`` in a tree of tensors in-place, via message
    passing. This reduces all tensors down to the minimum shared iarange
    context.

    This function should be deterministic.
    This function has side-effects: it modifies ``tensor_tree`` in-place.

    :param TensorRing ring: an algebraic ring defining tensor operations.
    :param OrderedDict tensor_tree: a dictionary mapping ordinals to lists of
        tensors. An ordinal is a frozenset of ``CondIndepStack`` frames.
    :param dict sum_dims: a dictionary mapping tensors to sets of dimensions
        (indexed from the right) that should be summed out.
    """
    # First close the set of ordinals under intersection (greatest lower bound),
    # ensuring that the ordinals are arranged in a tree structure.
    target_ordinal = frozenset.intersection(*tensor_tree)
    tensor_tree.setdefault(target_ordinal, [])
    pending = list(tensor_tree)
    while pending:
        t = pending.pop()
        for u in list(tensor_tree):
            tu = t & u
            if tu not in tensor_tree:
                tensor_tree[tu] = []
                pending.append(tu)
    _check_tree_structure(tensor_tree)

    # Collect contraction dimension by ordinal.
    dims_tree = defaultdict(set)
    for t, terms in tensor_tree.items():
        dims_tree[t] = set.union(set(), *(sum_dims[term] for term in terms))

    enum_boundary = max(set.union({float("-inf")}, *sum_dims.values()))

    # Recursively combine terms in different iarange contexts.
    while len(tensor_tree) > 1 or any(dims_tree.values()):
        leaf = max(tensor_tree, key=len)
        leaf_terms = tensor_tree.pop(leaf)
        assert len(leaf_terms) == len(set(leaf_terms))
        leaf_dims = dims_tree.pop(leaf)
        remaining_dims = set.union(set(), *dims_tree.values())
        contract_dims = leaf_dims - remaining_dims
        contract_frames = frozenset()
        if leaf - target_ordinal:
            contract_frames = frozenset.intersection(*(leaf - t for t in tensor_tree if t < leaf))
        parent = leaf - contract_frames
        dims_tree[parent] |= leaf_dims & remaining_dims
        tensor_tree.setdefault(parent, [])

        # Split the current node into connected components.
        for terms, dims in _partition_terms(ring, leaf_terms, contract_dims):

<<<<<<< HEAD
            # Eliminate any enumeration dims via a logsumproductexp() contraction.
            if dims:
                shape = list(broadcast_shape(*set(x.shape for x in terms)))
                for dim in dims:
                    shape[dim] = 1
                shape.reverse()
                while shape and len(shape) >= -enum_boundary and shape[-1] == 1:
                    shape.pop()
                shape.reverse()
                shape = tuple(shape)
                terms = [logsumproductexp(terms, shape)]
=======
            # Eliminate any enumeration dims via a sumproduct contraction.
            if terms and dims:
                terms = [ring.sumproduct(terms, dims)]
>>>>>>> cfff7e9b

            # Eliminate extra iarange dims via product contractions.
            for term in terms:
                term = ring.product(term, contract_frames)
                tensor_tree[parent].append(term)


def contract_tensor_tree(tensor_tree, sum_dims, ring=None, cache=None):
    """
    Contract out ``sum_dims`` in a tree of tensors via message passing.

    This function should be deterministic and free of side effects.

    :param OrderedDict tensor_tree: a dictionary mapping ordinals to lists of
        tensors. An ordinal is a frozenset of ``CondIndepStack`` frames.
    :param dict sum_dims: a dictionary mapping tensors to sets of dimensions
        (indexed from the right) that should be summed out.
    :param TensorRing ring: an algebraic ring defining tensor operations.
    :param dict cache: an optional :func:`~opt_einsum.shared_intermediates`
        cache.
    :returns: A contracted version of ``tensor_tree``
    :rtype: OrderedDict
    """
    if ring is None:
        ring = UnpackedLogRing(cache=cache)
    assert isinstance(tensor_tree, OrderedDict)
    assert isinstance(sum_dims, dict)
    assert isinstance(ring, TensorRing)

    ordinals = {term: t for t, terms in tensor_tree.items() for term in terms}
    all_terms = [term for terms in tensor_tree.values() for term in terms]
    all_dims = set.union(*sum_dims.values())
    contracted_tree = OrderedDict()

    # Split this tensor tree into connected components.
    for terms, dims in _partition_terms(ring, all_terms, all_dims):
        if not terms:
            continue

        component = OrderedDict()
        for term in terms:
            component.setdefault(ordinals[term], []).append(term)

        # Contract this connected component down to a single tensor.
        _contract_component(ring, component, sum_dims)
        assert len(component) == 1
        t, terms = component.popitem()
        assert len(terms) == 1
        contracted_tree.setdefault(t, []).extend(terms)

    return contracted_tree


def contract_to_tensor(tensor_tree, sum_dims, target_ordinal, ring=None, cache=None):
    """
    Contract out ``sum_dims`` in a tree of tensors, via message
    passing. This reduces all terms down to a single tensor in the iarange
    context specified by ``target_ordinal``.

    This function should be deterministic and free of side effects.

    :param OrderedDict tensor_tree: a dictionary mapping ordinals to lists of
        tensors. An ordinal is a frozenset of ``CondIndepStack`` frames.
    :param dict sum_dims: a dictionary mapping tensors to sets of dimensions
        (indexed from the right) that should be summed out.
    :param frozendset target_ordinal: An optional ordinal to which results will
        be contracted or broadcasted.
    :param TensorRing ring: an algebraic ring defining tensor operations.
    :param dict cache: an optional :func:`~opt_einsum.shared_intermediates`
        cache.
    :returns: a single tensor
    :rtype: torch.Tensor
    """
    if ring is None:
        ring = UnpackedLogRing(cache=cache)
    assert isinstance(tensor_tree, OrderedDict)
    assert isinstance(sum_dims, dict)
    assert isinstance(target_ordinal, frozenset)
    assert isinstance(ring, TensorRing)

    # Contract out all sum dims via sumproduct contractions.
    tensor_tree = contract_tensor_tree(tensor_tree, sum_dims, ring=ring)

    # Eliminate extra iarange dims via product contractions.
    lower_terms = []
    lower_ordinal = frozenset()
    for ordinal, terms in tensor_tree.items():
        contract_frames = ordinal - target_ordinal
        if contract_frames:
            ordinal = ordinal & target_ordinal
            terms = [ring.product(term, contract_frames) for term in terms]
        lower_terms.extend(terms)
        lower_ordinal = lower_ordinal | ordinal
    assert lower_ordinal <= target_ordinal

    # Combine and broadcast terms.
    lower_term = ring.sumproduct(lower_terms, {})
    return ring.broadcast(lower_term, target_ordinal)


def ubersum(equation, *operands, **kwargs):
    """
    Generalized batched einsum via tensor message passing.

    This generalizes :func:``~opt_einsum.contract`` in two ways:
    1. multiple outputs are allowed, and intermediate results can be shared.
    2. inputs and outputs can be batched along symbols given in ``batch_dims``;
        reductions along ``batch_dim``s are product reductions.

    To illustrate multiple outputs, note that the following are equivalent::

        z1, z2, z3 = ubersum('ab,bc->a,b,c', x, y)  # multiple outputs

        backend = 'pyro.ops.einsum.torch_log'
        z1 = contract('ab,bc->a', x, y, backend=backend)
        z2 = contract('ab,bc->b', x, y, backend=backend)
        z3 = contract('ab,bc->c', x, y, backend=backend)

    To illustrate batched inputs, note that the following are equivalent::

        z = ubersum('c,abc,acd->bd', w, x, y, batch_dims='a')

        z = w + sum(contract('bc,cd->bd', xi, yi, backend=backend)
                    for xi, yi in zip(x, y))

    :param str equation: an einsum equation, optionally with multiple outputs.
    :param torch.Tensor operands: a collection of tensors
    :param str batch_dims: a string of batch dims.
    :param dict cache: an optional :func:`~opt_einsum.shared_intermediates`
        cache.
    :return: a tuple of tensors of requested shape, one entry per output.
    :rtype: tuple
    """
    # Extract kwargs.
    cache = kwargs.pop('cache', None)
    batch_dims = kwargs.pop('batch_dims', '')
    backend = kwargs.pop('backend', 'pyro.ops.einsum.torch_log')
    if backend != 'pyro.ops.einsum.torch_log':
        raise NotImplementedError

    # Parse generalized einsum equation.
    if '.' in equation:
        raise NotImplementedError('ubsersum does not yet support ellipsis notation')
    inputs, outputs = equation.split('->')
    inputs = inputs.split(',')
    outputs = outputs.split(',')
    assert len(inputs) == len(operands)
    assert all(isinstance(x, torch.Tensor) for x in operands)
    if len(operands) != len(set(operands)):
        operands = [x[...] for x in operands]  # ensure tensors are unique

    # Construct a tensor tree shared by all outputs.
    tensor_tree = OrderedDict()
    max_ordinal = frozenset(batch_dims)
    for dims, term in zip(inputs, operands):
        assert len(dims) == term.dim()
        ordinal = frozenset(dims) & max_ordinal
        tensor_tree.setdefault(ordinal, []).append(term)

    # Compute outputs, sharing intermediate computations.
    results = []
    with shared_intermediates(cache) as cache:
        ring = PackedLogRing(inputs, operands, cache=cache)
        for output in outputs:
            nosum_dims = set(batch_dims + output)
            sum_dims = {term: set(dims) - nosum_dims for dims, term in zip(inputs, operands)}
            target_ordinal = frozenset(output) & max_ordinal
            term = contract_to_tensor(tensor_tree, sum_dims, target_ordinal, ring=ring)
            dims = ring.dims(term)
            if dims != output:
                term = term.permute(*map(dims.index, output))
            results.append(term)
    return tuple(results)<|MERGE_RESOLUTION|>--- conflicted
+++ resolved
@@ -329,8 +329,6 @@
     for t, terms in tensor_tree.items():
         dims_tree[t] = set.union(set(), *(sum_dims[term] for term in terms))
 
-    enum_boundary = max(set.union({float("-inf")}, *sum_dims.values()))
-
     # Recursively combine terms in different iarange contexts.
     while len(tensor_tree) > 1 or any(dims_tree.values()):
         leaf = max(tensor_tree, key=len)
@@ -349,23 +347,9 @@
         # Split the current node into connected components.
         for terms, dims in _partition_terms(ring, leaf_terms, contract_dims):
 
-<<<<<<< HEAD
-            # Eliminate any enumeration dims via a logsumproductexp() contraction.
-            if dims:
-                shape = list(broadcast_shape(*set(x.shape for x in terms)))
-                for dim in dims:
-                    shape[dim] = 1
-                shape.reverse()
-                while shape and len(shape) >= -enum_boundary and shape[-1] == 1:
-                    shape.pop()
-                shape.reverse()
-                shape = tuple(shape)
-                terms = [logsumproductexp(terms, shape)]
-=======
             # Eliminate any enumeration dims via a sumproduct contraction.
             if terms and dims:
                 terms = [ring.sumproduct(terms, dims)]
->>>>>>> cfff7e9b
 
             # Eliminate extra iarange dims via product contractions.
             for term in terms:
