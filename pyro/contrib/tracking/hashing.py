--- conflicted
+++ resolved
@@ -31,15 +31,6 @@
         >>> lsh.add('b', b)
         >>> lsh.add('c', c)
         >>> # even though c is within 2radius of a
-<<<<<<< HEAD
-        >>> lsh.nearby('a')  # doctest: +SKIP
-        set(['b'])
-        >>> lsh.nearby('b')  # doctest: +SKIP
-        set(['a', 'c'])
-        >>> lsh.remove('b')
-        >>> lsh.nearby('a')  # doctest: +SKIP
-        set([])
-=======
         >>> lsh.nearby('a') # doctest: +SKIP
         {'b'}
         >>> lsh.nearby('b') # doctest: +SKIP
@@ -47,7 +38,6 @@
         >>> lsh.remove('b')
         >>> lsh.nearby('a')
         set()
->>>>>>> 06eaaa0c
 
 
     :param float radius: Scaling parameter used in hash function. Determines the size of the neighbourhood.
